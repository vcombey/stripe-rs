use ids::{SourceId, TokenId};
use params::Identifiable;
use resources::{BankAccount, BankAccountParams, Card, CardParams, Source};

/// A PaymentSourceParams represents all of the supported ways that can
/// be used to creating a new customer with a payment method or creating
/// a payment method directly for a customer via `Customer::attach_source`.
///
/// Not to be confused with `SourceParams` which is used by `Source::create`
/// to create a source that is not necessarily attached to a customer.
#[derive(Clone, Debug)]
pub enum PaymentSourceParams<'a> {
    /// Creates a payment method (e.g. card or bank account) from tokenized data,
    /// using a token typically received from Stripe Elements.
    Token(TokenId),

    /// Attach an existing source to an existing customer or
    /// create a new customer from an existing source.
    Source(SourceId),

    /// Creates a `Card` payment method from the full card
    /// information (e.g. card number, expiration, etc).
    ///
    /// You usually want to use `Token` received from
    /// [Stripe Elements](https://stripe.com/docs/stripe-js)
    /// instead.
    Card(CardParams<'a>),
<<<<<<< HEAD

    // /// Creates a `BankAccount` payment method from the full account
    // /// information (e.g. account number, expiration, etc).
    // ///
    // /// You usually want to use `Token` received from
    // /// [Stripe Elements](https://stripe.com/docs/stripe-js)
    // /// instead.
    // TODO: BankAccount(BankAccountParams<'a>)
=======
    BankAccount(BankAccountParams<'a>),
>>>>>>> a0487d12
}

impl<'de> ::serde::Deserialize<'de> for PaymentSourceParams<'de> {
    fn deserialize<D>(deserializer: D) -> Result<Self, D::Error>
    where
        D: ::serde::de::Deserializer<'de>,
    {
        use serde::de::{Deserialize, Error};
        use serde::private::de::{Content, ContentRefDeserializer};

        #[derive(Deserialize)]
        pub struct Any {}

        #[derive(Deserialize)]
        #[serde(tag = "object", rename_all = "snake_case")]
        pub enum PaymentSourceObjectType {
            Card(Any),
            BankAccount(Any),
        }

        // Try deserializing the untagged variants first
        let content = <Content as Deserialize>::deserialize(deserializer)?;
        let deserializer = ContentRefDeserializer::<D::Error>::new(&content);
        if let Ok(ok) = <SourceId as Deserialize>::deserialize(deserializer) {
            return Ok(PaymentSourceParams::Source(ok));
        }
        let deserializer = ContentRefDeserializer::<D::Error>::new(&content);
        if let Ok(ok) = <TokenId as Deserialize>::deserialize(deserializer) {
            return Ok(PaymentSourceParams::Token(ok));
        }

        // Deserialize just the tag of one of the tagged variants, then deserialize the matching variant
        let deserializer = ContentRefDeserializer::<D::Error>::new(&content);
        match <PaymentSourceObjectType as Deserialize>::deserialize(deserializer) {
            Ok(PaymentSourceObjectType::Card(_)) => {
                let deserializer = ContentRefDeserializer::<D::Error>::new(&content);
                return <CardParams as Deserialize>::deserialize(deserializer)
                    .map(PaymentSourceParams::Card);
            }
            Ok(PaymentSourceObjectType::BankAccount(_)) => {
                let deserializer = ContentRefDeserializer::<D::Error>::new(&content);
                return <BankAccountParams as Deserialize>::deserialize(deserializer)
                    .map(PaymentSourceParams::BankAccount);
            },
            _ => {}
        }

        Err(Error::custom("data did not match any variant of enum PaymentSourceParams"))
    }
}

impl<'a> ::serde::Serialize for PaymentSourceParams<'a> {
    fn serialize<S>(&self, serializer: S) -> Result<S::Ok, S::Error>
    where
        S: ::serde::ser::Serializer,
    {
        #[derive(Serialize)]
        #[serde(tag = "object", rename_all = "snake_case")]
        enum PaymentSourceTagged<'a> {
            Card(&'a CardParams<'a>),
            BankAccount(&'a BankAccountParams<'a>)
        }

        match self {
            PaymentSourceParams::Source(id) => id.serialize(serializer),
            PaymentSourceParams::Token(id) => id.serialize(serializer),
            PaymentSourceParams::Card(card) => {
                PaymentSourceTagged::Card(card).serialize(serializer)
            },
            PaymentSourceParams::BankAccount(account) => {
                PaymentSourceTagged::BankAccount(account).serialize(serializer)
            },
        }
    }
}

/// A PaymentSource represents a payment method _associated with a customer or charge_.
/// This value is usually returned as a subresource on another request.
///
/// Not to be confused with `Source` which represents a "generic" payment method
/// returned by the `Source::get` (which could still be a credit card, etc)
/// but is not necessarily attached to either a customer or charge.

#[derive(Clone, Debug, Deserialize, Serialize)]
#[serde(tag = "object", rename_all = "snake_case")]
pub enum PaymentSource {
    // TODO: Add `BankAccount(BankAccount)` variant
    Card(Card),
    Source(Source),
<<<<<<< HEAD
=======
    BankAccount(BankAccount),
}

impl Identifiable for PaymentSource {
    fn id(&self) -> &str {
        match self {
            PaymentSource::Card(c) => c.id(),
            PaymentSource::Source(s) => s.id(),
            PaymentSource::BankAccount(b) => b.id(),
        }
    }
>>>>>>> a0487d12
}<|MERGE_RESOLUTION|>--- conflicted
+++ resolved
@@ -18,25 +18,21 @@
     /// create a new customer from an existing source.
     Source(SourceId),
 
-    /// Creates a `Card` payment method from the full card
-    /// information (e.g. card number, expiration, etc).
+    /// Creates a `Card` payment method from the full card information
+    /// (e.g. card number, expiration, etc).
     ///
-    /// You usually want to use `Token` received from
+    /// You usually want to use a `TokenId` received from
     /// [Stripe Elements](https://stripe.com/docs/stripe-js)
     /// instead.
     Card(CardParams<'a>),
-<<<<<<< HEAD
 
-    // /// Creates a `BankAccount` payment method from the full account
-    // /// information (e.g. account number, expiration, etc).
-    // ///
-    // /// You usually want to use `Token` received from
-    // /// [Stripe Elements](https://stripe.com/docs/stripe-js)
-    // /// instead.
-    // TODO: BankAccount(BankAccountParams<'a>)
-=======
+    /// Creates a `BankAccount` payment method from the full bank information
+    /// (e.g. account number, expiration, etc).
+    ///
+    /// You usually want to use a `TokenId` received from
+    /// [Stripe Elements](https://stripe.com/docs/stripe-js)
+    /// instead.
     BankAccount(BankAccountParams<'a>),
->>>>>>> a0487d12
 }
 
 impl<'de> ::serde::Deserialize<'de> for PaymentSourceParams<'de> {
@@ -123,11 +119,8 @@
 #[derive(Clone, Debug, Deserialize, Serialize)]
 #[serde(tag = "object", rename_all = "snake_case")]
 pub enum PaymentSource {
-    // TODO: Add `BankAccount(BankAccount)` variant
     Card(Card),
     Source(Source),
-<<<<<<< HEAD
-=======
     BankAccount(BankAccount),
 }
 
@@ -139,5 +132,4 @@
             PaymentSource::BankAccount(b) => b.id(),
         }
     }
->>>>>>> a0487d12
 }